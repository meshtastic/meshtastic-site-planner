--- conflicted
+++ resolved
@@ -15,24 +15,14 @@
         specifier: ^12.8.2
         version: 12.8.2(typescript@5.9.2)
       bootstrap:
-<<<<<<< HEAD
         specifier: ^5.3.8
         version: 5.3.8(@popperjs/core@2.11.8)
-=======
-        specifier: ^5.3.7
-        version: 5.3.7(@popperjs/core@2.11.8)
->>>>>>> 50e25e7b
       georaster:
         specifier: ^1.6.0
         version: 1.6.0(typescript@5.9.2)(webpack@4.47.0)
       georaster-layer-for-leaflet:
-<<<<<<< HEAD
         specifier: 4.1.2
         version: 4.1.2(georaster@1.6.0(typescript@5.9.2)(webpack@4.47.0))(leaflet@1.9.4)(typescript@5.9.2)(webpack@4.47.0)
-=======
-        specifier: 4.1.1-0
-        version: 4.1.1-0(georaster@1.6.0(typescript@5.9.2)(webpack@4.47.0))(leaflet@1.9.4)(typescript@5.9.2)(webpack@4.47.0)
->>>>>>> 50e25e7b
       leaflet:
         specifier: ^1.9.4
         version: 1.9.4
@@ -44,28 +34,16 @@
         version: 0.82.0
       pinia:
         specifier: ^2.3.1
-<<<<<<< HEAD
         version: 2.3.1(typescript@5.9.2)(vue@3.5.20(typescript@5.9.2))
-=======
-        version: 2.3.1(typescript@5.9.2)(vue@3.5.19(typescript@5.9.2))
->>>>>>> 50e25e7b
       randanimal:
         specifier: ^1.0.4
         version: 1.0.4
       vue:
-<<<<<<< HEAD
         specifier: ^3.5.20
         version: 3.5.20(typescript@5.9.2)
       vue3-popper:
         specifier: ^1.5.0
         version: 1.5.0(vue@3.5.20(typescript@5.9.2))
-=======
-        specifier: ^3.5.19
-        version: 3.5.19(typescript@5.9.2)
-      vue3-popper:
-        specifier: ^1.5.0
-        version: 1.5.0(vue@3.5.19(typescript@5.9.2))
->>>>>>> 50e25e7b
     devDependencies:
       '@types/bootstrap':
         specifier: ^5.2.10
@@ -75,11 +53,7 @@
         version: 1.9.20
       '@vitejs/plugin-vue':
         specifier: ^6.0.1
-<<<<<<< HEAD
         version: 6.0.1(vite@7.1.3)(vue@3.5.20(typescript@5.9.2))
-=======
-        version: 6.0.1(vite@7.1.3)(vue@3.5.19(typescript@5.9.2))
->>>>>>> 50e25e7b
       typescript:
         specifier: ~5.9.2
         version: 5.9.2
@@ -277,7 +251,6 @@
   '@rolldown/pluginutils@1.0.0-beta.29':
     resolution: {integrity: sha512-NIJgOsMjbxAXvoGq/X0gD7VPMQ8j9g0BiDaNjVNVjvl+iKXxL3Jre0v31RmBYeLEmkbj2s02v8vFTbUXi5XS2Q==}
 
-<<<<<<< HEAD
   '@rollup/rollup-android-arm-eabi@4.49.0':
     resolution: {integrity: sha512-rlKIeL854Ed0e09QGYFlmDNbka6I3EQFw7iZuugQjMb11KMpJCLPFL4ZPbMfaEhLADEL1yx0oujGkBQ7+qW3eA==}
     cpu: [arm]
@@ -375,105 +348,6 @@
 
   '@rollup/rollup-win32-x64-msvc@4.49.0':
     resolution: {integrity: sha512-gEtqFbzmZLFk2xKh7g0Rlo8xzho8KrEFEkzvHbfUGkrgXOpZ4XagQ6n+wIZFNh1nTb8UD16J4nFSFKXYgnbdBg==}
-=======
-  '@rollup/rollup-android-arm-eabi@4.48.0':
-    resolution: {integrity: sha512-aVzKH922ogVAWkKiyKXorjYymz2084zrhrZRXtLrA5eEx5SO8Dj0c/4FpCHZyn7MKzhW2pW4tK28vVr+5oQ2xw==}
-    cpu: [arm]
-    os: [android]
-
-  '@rollup/rollup-android-arm64@4.48.0':
-    resolution: {integrity: sha512-diOdQuw43xTa1RddAFbhIA8toirSzFMcnIg8kvlzRbK26xqEnKJ/vqQnghTAajy2Dcy42v+GMPMo6jq67od+Dw==}
-    cpu: [arm64]
-    os: [android]
-
-  '@rollup/rollup-darwin-arm64@4.48.0':
-    resolution: {integrity: sha512-QhR2KA18fPlJWFefySJPDYZELaVqIUVnYgAOdtJ+B/uH96CFg2l1TQpX19XpUMWUqMyIiyY45wje8K6F4w4/CA==}
-    cpu: [arm64]
-    os: [darwin]
-
-  '@rollup/rollup-darwin-x64@4.48.0':
-    resolution: {integrity: sha512-Q9RMXnQVJ5S1SYpNSTwXDpoQLgJ/fbInWOyjbCnnqTElEyeNvLAB3QvG5xmMQMhFN74bB5ZZJYkKaFPcOG8sGg==}
-    cpu: [x64]
-    os: [darwin]
-
-  '@rollup/rollup-freebsd-arm64@4.48.0':
-    resolution: {integrity: sha512-3jzOhHWM8O8PSfyft+ghXZfBkZawQA0PUGtadKYxFqpcYlOYjTi06WsnYBsbMHLawr+4uWirLlbhcYLHDXR16w==}
-    cpu: [arm64]
-    os: [freebsd]
-
-  '@rollup/rollup-freebsd-x64@4.48.0':
-    resolution: {integrity: sha512-NcD5uVUmE73C/TPJqf78hInZmiSBsDpz3iD5MF/BuB+qzm4ooF2S1HfeTChj5K4AV3y19FFPgxonsxiEpy8v/A==}
-    cpu: [x64]
-    os: [freebsd]
-
-  '@rollup/rollup-linux-arm-gnueabihf@4.48.0':
-    resolution: {integrity: sha512-JWnrj8qZgLWRNHr7NbpdnrQ8kcg09EBBq8jVOjmtlB3c8C6IrynAJSMhMVGME4YfTJzIkJqvSUSVJRqkDnu/aA==}
-    cpu: [arm]
-    os: [linux]
-
-  '@rollup/rollup-linux-arm-musleabihf@4.48.0':
-    resolution: {integrity: sha512-9xu92F0TxuMH0tD6tG3+GtngwdgSf8Bnz+YcsPG91/r5Vgh5LNofO48jV55priA95p3c92FLmPM7CvsVlnSbGQ==}
-    cpu: [arm]
-    os: [linux]
-
-  '@rollup/rollup-linux-arm64-gnu@4.48.0':
-    resolution: {integrity: sha512-NLtvJB5YpWn7jlp1rJiY0s+G1Z1IVmkDuiywiqUhh96MIraC0n7XQc2SZ1CZz14shqkM+XN2UrfIo7JB6UufOA==}
-    cpu: [arm64]
-    os: [linux]
-
-  '@rollup/rollup-linux-arm64-musl@4.48.0':
-    resolution: {integrity: sha512-QJ4hCOnz2SXgCh+HmpvZkM+0NSGcZACyYS8DGbWn2PbmA0e5xUk4bIP8eqJyNXLtyB4gZ3/XyvKtQ1IFH671vQ==}
-    cpu: [arm64]
-    os: [linux]
-
-  '@rollup/rollup-linux-loongarch64-gnu@4.48.0':
-    resolution: {integrity: sha512-Pk0qlGJnhILdIC5zSKQnprFjrGmjfDM7TPZ0FKJxRkoo+kgMRAg4ps1VlTZf8u2vohSicLg7NP+cA5qE96PaFg==}
-    cpu: [loong64]
-    os: [linux]
-
-  '@rollup/rollup-linux-ppc64-gnu@4.48.0':
-    resolution: {integrity: sha512-/dNFc6rTpoOzgp5GKoYjT6uLo8okR/Chi2ECOmCZiS4oqh3mc95pThWma7Bgyk6/WTEvjDINpiBCuecPLOgBLQ==}
-    cpu: [ppc64]
-    os: [linux]
-
-  '@rollup/rollup-linux-riscv64-gnu@4.48.0':
-    resolution: {integrity: sha512-YBwXsvsFI8CVA4ej+bJF2d9uAeIiSkqKSPQNn0Wyh4eMDY4wxuSp71BauPjQNCKK2tD2/ksJ7uhJ8X/PVY9bHQ==}
-    cpu: [riscv64]
-    os: [linux]
-
-  '@rollup/rollup-linux-riscv64-musl@4.48.0':
-    resolution: {integrity: sha512-FI3Rr2aGAtl1aHzbkBIamsQyuauYtTF9SDUJ8n2wMXuuxwchC3QkumZa1TEXYIv/1AUp1a25Kwy6ONArvnyeVQ==}
-    cpu: [riscv64]
-    os: [linux]
-
-  '@rollup/rollup-linux-s390x-gnu@4.48.0':
-    resolution: {integrity: sha512-Dx7qH0/rvNNFmCcIRe1pyQ9/H0XO4v/f0SDoafwRYwc2J7bJZ5N4CHL/cdjamISZ5Cgnon6iazAVRFlxSoHQnQ==}
-    cpu: [s390x]
-    os: [linux]
-
-  '@rollup/rollup-linux-x64-gnu@4.48.0':
-    resolution: {integrity: sha512-GUdZKTeKBq9WmEBzvFYuC88yk26vT66lQV8D5+9TgkfbewhLaTHRNATyzpQwwbHIfJvDJ3N9WJ90wK/uR3cy3Q==}
-    cpu: [x64]
-    os: [linux]
-
-  '@rollup/rollup-linux-x64-musl@4.48.0':
-    resolution: {integrity: sha512-ao58Adz/v14MWpQgYAb4a4h3fdw73DrDGtaiF7Opds5wNyEQwtO6M9dBh89nke0yoZzzaegq6J/EXs7eBebG8A==}
-    cpu: [x64]
-    os: [linux]
-
-  '@rollup/rollup-win32-arm64-msvc@4.48.0':
-    resolution: {integrity: sha512-kpFno46bHtjZVdRIOxqaGeiABiToo2J+st7Yce+aiAoo1H0xPi2keyQIP04n2JjDVuxBN6bSz9R6RdTK5hIppw==}
-    cpu: [arm64]
-    os: [win32]
-
-  '@rollup/rollup-win32-ia32-msvc@4.48.0':
-    resolution: {integrity: sha512-rFYrk4lLk9YUTIeihnQMiwMr6gDhGGSbWThPEDfBoU/HdAtOzPXeexKi7yU8jO+LWRKnmqPN9NviHQf6GDwBcQ==}
-    cpu: [ia32]
-    os: [win32]
-
-  '@rollup/rollup-win32-x64-msvc@4.48.0':
-    resolution: {integrity: sha512-sq0hHLTgdtwOPDB5SJOuaoHyiP1qSwg+71TQWk8iDS04bW1wIE0oQ6otPiRj2ZvLYNASLMaTp8QRGUVZ+5OL5A==}
->>>>>>> 50e25e7b
     cpu: [x64]
     os: [win32]
 
@@ -508,7 +382,6 @@
   '@volar/typescript@2.4.23':
     resolution: {integrity: sha512-lAB5zJghWxVPqfcStmAP1ZqQacMpe90UrP5RJ3arDyrhy4aCUQqmxPPLB2PWDKugvylmO41ljK7vZ+t6INMTag==}
 
-<<<<<<< HEAD
   '@vue/compiler-core@3.5.20':
     resolution: {integrity: sha512-8TWXUyiqFd3GmP4JTX9hbiTFRwYHgVL/vr3cqhr4YQ258+9FADwvj7golk2sWNGHR67QgmCZ8gz80nQcMokhwg==}
 
@@ -520,19 +393,6 @@
 
   '@vue/compiler-ssr@3.5.20':
     resolution: {integrity: sha512-RSl5XAMc5YFUXpDQi+UQDdVjH9FnEpLDHIALg5J0ITHxkEzJ8uQLlo7CIbjPYqmZtt6w0TsIPbo1izYXwDG7JA==}
-=======
-  '@vue/compiler-core@3.5.19':
-    resolution: {integrity: sha512-/afpyvlkrSNYbPo94Qu8GtIOWS+g5TRdOvs6XZNw6pWQQmj5pBgSZvEPOIZlqWq0YvoUhDDQaQ2TnzuJdOV4hA==}
-
-  '@vue/compiler-dom@3.5.19':
-    resolution: {integrity: sha512-Drs6rPHQZx/pN9S6ml3Z3K/TWCIRPvzG2B/o5kFK9X0MNHt8/E+38tiRfojufrYBfA6FQUFB2qBBRXlcSXWtOA==}
-
-  '@vue/compiler-sfc@3.5.19':
-    resolution: {integrity: sha512-YWCm1CYaJ+2RvNmhCwI7t3I3nU+hOrWGWMsn+Z/kmm1jy5iinnVtlmkiZwbLlbV1SRizX7vHsc0/bG5dj0zRTg==}
-
-  '@vue/compiler-ssr@3.5.19':
-    resolution: {integrity: sha512-/wx0VZtkWOPdiQLWPeQeqpHWR/LuNC7bHfSX7OayBTtUy8wur6vT6EQIX6Et86aED6J+y8tTw43qo2uoqGg5sw==}
->>>>>>> 50e25e7b
 
   '@vue/compiler-vue2@2.7.16':
     resolution: {integrity: sha512-qYC3Psj9S/mfu9uVi5WvNZIzq+xnXMhOwbTFKKDD7b1lhpnn71jXSFdTQ+WsIEk0ONCd7VV2IMm7ONl6tbQ86A==}
@@ -548,7 +408,6 @@
       typescript:
         optional: true
 
-<<<<<<< HEAD
   '@vue/reactivity@3.5.20':
     resolution: {integrity: sha512-hS8l8x4cl1fmZpSQX/NXlqWKARqEsNmfkwOIYqtR2F616NGfsLUm0G6FQBK6uDKUCVyi1YOL8Xmt/RkZcd/jYQ==}
 
@@ -565,24 +424,6 @@
 
   '@vue/shared@3.5.20':
     resolution: {integrity: sha512-SoRGP596KU/ig6TfgkCMbXkr4YJ91n/QSdMuqeP5r3hVIYA3CPHUBCc7Skak0EAKV+5lL4KyIh61VA/pK1CIAA==}
-=======
-  '@vue/reactivity@3.5.19':
-    resolution: {integrity: sha512-4bueZg2qs5MSsK2dQk3sssV0cfvxb/QZntTC8v7J448GLgmfPkQ+27aDjlt40+XFqOwUq5yRxK5uQh14Fc9eVA==}
-
-  '@vue/runtime-core@3.5.19':
-    resolution: {integrity: sha512-TaooCr8Hge1sWjLSyhdubnuofs3shhzZGfyD11gFolZrny76drPwBVQj28/z/4+msSFb18tOIg6VVVgf9/IbIA==}
-
-  '@vue/runtime-dom@3.5.19':
-    resolution: {integrity: sha512-qmahqeok6ztuUTmV8lqd7N9ymbBzctNF885n8gL3xdCC1u2RnM/coX16Via0AiONQXUoYpxPojL3U1IsDgSWUQ==}
-
-  '@vue/server-renderer@3.5.19':
-    resolution: {integrity: sha512-ZJ/zV9SQuaIO+BEEVq/2a6fipyrSYfjKMU3267bPUk+oTx/hZq3RzV7VCh0Unlppt39Bvh6+NzxeopIFv4HJNg==}
-    peerDependencies:
-      vue: 3.5.19
-
-  '@vue/shared@3.5.19':
-    resolution: {integrity: sha512-IhXCOn08wgKrLQxRFKKlSacWg4Goi1BolrdEeLYn6tgHjJNXVrWJ5nzoxZqNwl5p88aLlQ8LOaoMa3AYvaKJ/Q==}
->>>>>>> 50e25e7b
 
   '@vueuse/core@12.8.2':
     resolution: {integrity: sha512-HbvCmZdzAu3VGi/pWYm5Ut+Kd9mn1ZHnn4L5G8kOQTPs/IwIAmJoBrmYk2ckLArgMXZj0AW3n5CAejLUO+PhdQ==}
@@ -775,13 +616,8 @@
   bn.js@5.2.2:
     resolution: {integrity: sha512-v2YAxEmKaBLahNwE1mjp4WON6huMNeuDvagFZW+ASCuA/ku0bXR9hSMw0XpiqMoA3+rmnyck/tPRSFQkoC9Cuw==}
 
-<<<<<<< HEAD
   bootstrap@5.3.8:
     resolution: {integrity: sha512-HP1SZDqaLDPwsNiqRqi5NcP0SSXciX2s9E+RyqJIIqGo+vJeN5AJVM98CXmW/Wux0nQ5L7jeWUdplCEf0Ee+tg==}
-=======
-  bootstrap@5.3.7:
-    resolution: {integrity: sha512-7KgiD8UHjfcPBHEpDNg+zGz8L3LqR3GVwqZiBRFX04a1BCArZOz1r2kjly2HQ0WokqTO0v1nF+QAt8dsW4lKlw==}
->>>>>>> 50e25e7b
     peerDependencies:
       '@popperjs/core': ^2.11.8
 
@@ -1980,13 +1816,8 @@
   ripemd160@2.0.2:
     resolution: {integrity: sha512-ii4iagi25WusVoiC4B4lq7pbXfAp3D9v5CwfkY33vffw2+pkDjY1D8GaN7spsxvCSx8dkPqOZCEZyfxcmJG2IA==}
 
-<<<<<<< HEAD
   rollup@4.49.0:
     resolution: {integrity: sha512-3IVq0cGJ6H7fKXXEdVt+RcYvRCt8beYY9K1760wGQwSAHZcS9eot1zDG5axUbcp/kWRi5zKIIDX8MoKv/TzvZA==}
-=======
-  rollup@4.48.0:
-    resolution: {integrity: sha512-BXHRqK1vyt9XVSEHZ9y7xdYtuYbwVod2mLwOMFP7t/Eqoc1pHRlG/WdV2qNeNvZHRQdLedaFycljaYYM96RqJQ==}
->>>>>>> 50e25e7b
     engines: {node: '>=18.0.0', npm: '>=8.0.0'}
     hasBin: true
 
@@ -2342,13 +2173,8 @@
     peerDependencies:
       vue: ^3.2.20
 
-<<<<<<< HEAD
   vue@3.5.20:
     resolution: {integrity: sha512-2sBz0x/wis5TkF1XZ2vH25zWq3G1bFEPOfkBcx2ikowmphoQsPH6X0V3mmPCXA2K1N/XGTnifVyDQP4GfDDeQw==}
-=======
-  vue@3.5.19:
-    resolution: {integrity: sha512-ZRh0HTmw6KChRYWgN8Ox/wi7VhpuGlvMPrHjIsdRbzKNgECFLzy+dKL5z9yGaBSjCpmcfJCbh3I1tNSRmBz2tg==}
->>>>>>> 50e25e7b
     peerDependencies:
       typescript: '*'
     peerDependenciesMeta:
@@ -2538,7 +2364,6 @@
 
   '@rolldown/pluginutils@1.0.0-beta.29': {}
 
-<<<<<<< HEAD
   '@rollup/rollup-android-arm-eabi@4.49.0':
     optional: true
 
@@ -2597,66 +2422,6 @@
     optional: true
 
   '@rollup/rollup-win32-x64-msvc@4.49.0':
-=======
-  '@rollup/rollup-android-arm-eabi@4.48.0':
-    optional: true
-
-  '@rollup/rollup-android-arm64@4.48.0':
-    optional: true
-
-  '@rollup/rollup-darwin-arm64@4.48.0':
-    optional: true
-
-  '@rollup/rollup-darwin-x64@4.48.0':
-    optional: true
-
-  '@rollup/rollup-freebsd-arm64@4.48.0':
-    optional: true
-
-  '@rollup/rollup-freebsd-x64@4.48.0':
-    optional: true
-
-  '@rollup/rollup-linux-arm-gnueabihf@4.48.0':
-    optional: true
-
-  '@rollup/rollup-linux-arm-musleabihf@4.48.0':
-    optional: true
-
-  '@rollup/rollup-linux-arm64-gnu@4.48.0':
-    optional: true
-
-  '@rollup/rollup-linux-arm64-musl@4.48.0':
-    optional: true
-
-  '@rollup/rollup-linux-loongarch64-gnu@4.48.0':
-    optional: true
-
-  '@rollup/rollup-linux-ppc64-gnu@4.48.0':
-    optional: true
-
-  '@rollup/rollup-linux-riscv64-gnu@4.48.0':
-    optional: true
-
-  '@rollup/rollup-linux-riscv64-musl@4.48.0':
-    optional: true
-
-  '@rollup/rollup-linux-s390x-gnu@4.48.0':
-    optional: true
-
-  '@rollup/rollup-linux-x64-gnu@4.48.0':
-    optional: true
-
-  '@rollup/rollup-linux-x64-musl@4.48.0':
-    optional: true
-
-  '@rollup/rollup-win32-arm64-msvc@4.48.0':
-    optional: true
-
-  '@rollup/rollup-win32-ia32-msvc@4.48.0':
-    optional: true
-
-  '@rollup/rollup-win32-x64-msvc@4.48.0':
->>>>>>> 50e25e7b
     optional: true
 
   '@types/bootstrap@5.2.10':
@@ -2673,19 +2438,11 @@
 
   '@types/web-bluetooth@0.0.21': {}
 
-<<<<<<< HEAD
   '@vitejs/plugin-vue@6.0.1(vite@7.1.3)(vue@3.5.20(typescript@5.9.2))':
     dependencies:
       '@rolldown/pluginutils': 1.0.0-beta.29
       vite: 7.1.3
       vue: 3.5.20(typescript@5.9.2)
-=======
-  '@vitejs/plugin-vue@6.0.1(vite@7.1.3)(vue@3.5.19(typescript@5.9.2))':
-    dependencies:
-      '@rolldown/pluginutils': 1.0.0-beta.29
-      vite: 7.1.3
-      vue: 3.5.19(typescript@5.9.2)
->>>>>>> 50e25e7b
 
   '@volar/language-core@2.4.23':
     dependencies:
@@ -2699,22 +2456,14 @@
       path-browserify: 1.0.1
       vscode-uri: 3.1.0
 
-<<<<<<< HEAD
   '@vue/compiler-core@3.5.20':
     dependencies:
       '@babel/parser': 7.28.3
       '@vue/shared': 3.5.20
-=======
-  '@vue/compiler-core@3.5.19':
-    dependencies:
-      '@babel/parser': 7.28.3
-      '@vue/shared': 3.5.19
->>>>>>> 50e25e7b
       entities: 4.5.0
       estree-walker: 2.0.2
       source-map-js: 1.2.1
 
-<<<<<<< HEAD
   '@vue/compiler-dom@3.5.20':
     dependencies:
       '@vue/compiler-core': 3.5.20
@@ -2727,36 +2476,15 @@
       '@vue/compiler-dom': 3.5.20
       '@vue/compiler-ssr': 3.5.20
       '@vue/shared': 3.5.20
-=======
-  '@vue/compiler-dom@3.5.19':
-    dependencies:
-      '@vue/compiler-core': 3.5.19
-      '@vue/shared': 3.5.19
-
-  '@vue/compiler-sfc@3.5.19':
-    dependencies:
-      '@babel/parser': 7.28.3
-      '@vue/compiler-core': 3.5.19
-      '@vue/compiler-dom': 3.5.19
-      '@vue/compiler-ssr': 3.5.19
-      '@vue/shared': 3.5.19
->>>>>>> 50e25e7b
       estree-walker: 2.0.2
       magic-string: 0.30.18
       postcss: 8.5.6
       source-map-js: 1.2.1
 
-<<<<<<< HEAD
   '@vue/compiler-ssr@3.5.20':
     dependencies:
       '@vue/compiler-dom': 3.5.20
       '@vue/shared': 3.5.20
-=======
-  '@vue/compiler-ssr@3.5.19':
-    dependencies:
-      '@vue/compiler-dom': 3.5.19
-      '@vue/shared': 3.5.19
->>>>>>> 50e25e7b
 
   '@vue/compiler-vue2@2.7.16':
     dependencies:
@@ -2768,15 +2496,9 @@
   '@vue/language-core@3.0.6(typescript@5.9.2)':
     dependencies:
       '@volar/language-core': 2.4.23
-<<<<<<< HEAD
       '@vue/compiler-dom': 3.5.20
       '@vue/compiler-vue2': 2.7.16
       '@vue/shared': 3.5.20
-=======
-      '@vue/compiler-dom': 3.5.19
-      '@vue/compiler-vue2': 2.7.16
-      '@vue/shared': 3.5.19
->>>>>>> 50e25e7b
       alien-signals: 2.0.7
       muggle-string: 0.4.1
       path-browserify: 1.0.1
@@ -2784,7 +2506,6 @@
     optionalDependencies:
       typescript: 5.9.2
 
-<<<<<<< HEAD
   '@vue/reactivity@3.5.20':
     dependencies:
       '@vue/shared': 3.5.20
@@ -2808,42 +2529,13 @@
       vue: 3.5.20(typescript@5.9.2)
 
   '@vue/shared@3.5.20': {}
-=======
-  '@vue/reactivity@3.5.19':
-    dependencies:
-      '@vue/shared': 3.5.19
-
-  '@vue/runtime-core@3.5.19':
-    dependencies:
-      '@vue/reactivity': 3.5.19
-      '@vue/shared': 3.5.19
-
-  '@vue/runtime-dom@3.5.19':
-    dependencies:
-      '@vue/reactivity': 3.5.19
-      '@vue/runtime-core': 3.5.19
-      '@vue/shared': 3.5.19
-      csstype: 3.1.3
-
-  '@vue/server-renderer@3.5.19(vue@3.5.19(typescript@5.9.2))':
-    dependencies:
-      '@vue/compiler-ssr': 3.5.19
-      '@vue/shared': 3.5.19
-      vue: 3.5.19(typescript@5.9.2)
-
-  '@vue/shared@3.5.19': {}
->>>>>>> 50e25e7b
 
   '@vueuse/core@12.8.2(typescript@5.9.2)':
     dependencies:
       '@types/web-bluetooth': 0.0.21
       '@vueuse/metadata': 12.8.2
       '@vueuse/shared': 12.8.2(typescript@5.9.2)
-<<<<<<< HEAD
       vue: 3.5.20(typescript@5.9.2)
-=======
-      vue: 3.5.19(typescript@5.9.2)
->>>>>>> 50e25e7b
     transitivePeerDependencies:
       - typescript
 
@@ -2851,11 +2543,7 @@
 
   '@vueuse/shared@12.8.2(typescript@5.9.2)':
     dependencies:
-<<<<<<< HEAD
       vue: 3.5.20(typescript@5.9.2)
-=======
-      vue: 3.5.19(typescript@5.9.2)
->>>>>>> 50e25e7b
     transitivePeerDependencies:
       - typescript
 
@@ -3066,11 +2754,7 @@
 
   bn.js@5.2.2: {}
 
-<<<<<<< HEAD
   bootstrap@5.3.8(@popperjs/core@2.11.8):
-=======
-  bootstrap@5.3.7(@popperjs/core@2.11.8):
->>>>>>> 50e25e7b
     dependencies:
       '@popperjs/core': 2.11.8
 
@@ -3712,11 +3396,7 @@
       bbox-fns: 0.6.0
       xml-utils: 1.10.2
 
-<<<<<<< HEAD
   georaster-layer-for-leaflet@4.1.2(georaster@1.6.0(typescript@5.9.2)(webpack@4.47.0))(leaflet@1.9.4)(typescript@5.9.2)(webpack@4.47.0):
-=======
-  georaster-layer-for-leaflet@4.1.1-0(georaster@1.6.0(typescript@5.9.2)(webpack@4.47.0))(leaflet@1.9.4)(typescript@5.9.2)(webpack@4.47.0):
->>>>>>> 50e25e7b
     dependencies:
       '@types/geojson': 7946.0.16
       bbox-fns: 0.20.2
@@ -4440,19 +4120,11 @@
 
   pify@4.0.1: {}
 
-<<<<<<< HEAD
   pinia@2.3.1(typescript@5.9.2)(vue@3.5.20(typescript@5.9.2)):
     dependencies:
       '@vue/devtools-api': 6.6.4
       vue: 3.5.20(typescript@5.9.2)
       vue-demi: 0.14.10(vue@3.5.20(typescript@5.9.2))
-=======
-  pinia@2.3.1(typescript@5.9.2)(vue@3.5.19(typescript@5.9.2)):
-    dependencies:
-      '@vue/devtools-api': 6.6.4
-      vue: 3.5.19(typescript@5.9.2)
-      vue-demi: 0.14.10(vue@3.5.19(typescript@5.9.2))
->>>>>>> 50e25e7b
     optionalDependencies:
       typescript: 5.9.2
     transitivePeerDependencies:
@@ -4652,7 +4324,6 @@
       hash-base: 3.0.5
       inherits: 2.0.4
 
-<<<<<<< HEAD
   rollup@4.49.0:
     dependencies:
       '@types/estree': 1.0.8
@@ -4677,32 +4348,6 @@
       '@rollup/rollup-win32-arm64-msvc': 4.49.0
       '@rollup/rollup-win32-ia32-msvc': 4.49.0
       '@rollup/rollup-win32-x64-msvc': 4.49.0
-=======
-  rollup@4.48.0:
-    dependencies:
-      '@types/estree': 1.0.8
-    optionalDependencies:
-      '@rollup/rollup-android-arm-eabi': 4.48.0
-      '@rollup/rollup-android-arm64': 4.48.0
-      '@rollup/rollup-darwin-arm64': 4.48.0
-      '@rollup/rollup-darwin-x64': 4.48.0
-      '@rollup/rollup-freebsd-arm64': 4.48.0
-      '@rollup/rollup-freebsd-x64': 4.48.0
-      '@rollup/rollup-linux-arm-gnueabihf': 4.48.0
-      '@rollup/rollup-linux-arm-musleabihf': 4.48.0
-      '@rollup/rollup-linux-arm64-gnu': 4.48.0
-      '@rollup/rollup-linux-arm64-musl': 4.48.0
-      '@rollup/rollup-linux-loongarch64-gnu': 4.48.0
-      '@rollup/rollup-linux-ppc64-gnu': 4.48.0
-      '@rollup/rollup-linux-riscv64-gnu': 4.48.0
-      '@rollup/rollup-linux-riscv64-musl': 4.48.0
-      '@rollup/rollup-linux-s390x-gnu': 4.48.0
-      '@rollup/rollup-linux-x64-gnu': 4.48.0
-      '@rollup/rollup-linux-x64-musl': 4.48.0
-      '@rollup/rollup-win32-arm64-msvc': 4.48.0
-      '@rollup/rollup-win32-ia32-msvc': 4.48.0
-      '@rollup/rollup-win32-x64-msvc': 4.48.0
->>>>>>> 50e25e7b
       fsevents: 2.3.3
 
   run-queue@1.0.3:
@@ -5069,11 +4714,7 @@
       fdir: 6.5.0(picomatch@4.0.3)
       picomatch: 4.0.3
       postcss: 8.5.6
-<<<<<<< HEAD
       rollup: 4.49.0
-=======
-      rollup: 4.48.0
->>>>>>> 50e25e7b
       tinyglobby: 0.2.14
     optionalDependencies:
       fsevents: 2.3.3
@@ -5082,15 +4723,9 @@
 
   vscode-uri@3.1.0: {}
 
-<<<<<<< HEAD
   vue-demi@0.14.10(vue@3.5.20(typescript@5.9.2)):
     dependencies:
       vue: 3.5.20(typescript@5.9.2)
-=======
-  vue-demi@0.14.10(vue@3.5.19(typescript@5.9.2)):
-    dependencies:
-      vue: 3.5.19(typescript@5.9.2)
->>>>>>> 50e25e7b
 
   vue-tsc@3.0.6(typescript@5.9.2):
     dependencies:
@@ -5098,7 +4733,6 @@
       '@vue/language-core': 3.0.6(typescript@5.9.2)
       typescript: 5.9.2
 
-<<<<<<< HEAD
   vue3-popper@1.5.0(vue@3.5.20(typescript@5.9.2)):
     dependencies:
       '@popperjs/core': 2.11.8
@@ -5112,21 +4746,6 @@
       '@vue/runtime-dom': 3.5.20
       '@vue/server-renderer': 3.5.20(vue@3.5.20(typescript@5.9.2))
       '@vue/shared': 3.5.20
-=======
-  vue3-popper@1.5.0(vue@3.5.19(typescript@5.9.2)):
-    dependencies:
-      '@popperjs/core': 2.11.8
-      debounce: 1.2.1
-      vue: 3.5.19(typescript@5.9.2)
-
-  vue@3.5.19(typescript@5.9.2):
-    dependencies:
-      '@vue/compiler-dom': 3.5.19
-      '@vue/compiler-sfc': 3.5.19
-      '@vue/runtime-dom': 3.5.19
-      '@vue/server-renderer': 3.5.19(vue@3.5.19(typescript@5.9.2))
-      '@vue/shared': 3.5.19
->>>>>>> 50e25e7b
     optionalDependencies:
       typescript: 5.9.2
 
